/*
 * Copyright 2016 Capital One Services, LLC
 *
 * Licensed under the Apache License, Version 2.0 (the "License");
 * you may not use this file except in compliance with the License.
 * You may obtain a copy of the License at
 *
 *     http://www.apache.org/licenses/LICENSE-2.0
 *
 * Unless required by applicable law or agreed to in writing, software
 * distributed under the License is distributed on an "AS IS" BASIS,
 * WITHOUT WARRANTIES OR CONDITIONS OF ANY KIND, either express or implied.
 * See the License for the specific language governing permissions and
 * limitations under the License.
 */

#ifndef __GIRAFFEZ_CONNECTION_H
#define __GIRAFFEZ_CONNECTION_H

#include "common.h"
#include "columns.h"
#include "convert.h"
#include "encoder.h"
#include "teradata.h"
#include <sstream>

// Teradata Parallel Transporter API
#include <connection.h>
#include <schema.h>
#include <DMLGroup.h>


namespace Giraffez {
    class Connection {
    private:
        std::string table_name;
        const char *host, *username, *password;
        unsigned char *row_buffer;
    public:
        teradata::client::API::Connection *conn;
        TeradataEncoder *encoder;
        int status;
        bool connected;

        Connection(const char *host, const char *username, const char *password) {
            this->host = strdup(host);
            this->username = strdup(username);
            this->password = strdup(password);
            this->row_buffer = (unsigned char*)malloc(sizeof(unsigned char)*TD_ROW_MAX_SIZE);
            this->encoder = encoder_new(NULL, 0);
            this->conn = new teradata::client::API::Connection();
        }
        ~Connection() {
            if (encoder != NULL) {
                encoder_free(encoder);
                encoder = NULL;
            }
            free(this->row_buffer);
        }

        PyObject* SetEncoding(uint32_t settings) {
            encoder_set_encoding(encoder, settings);
            Py_RETURN_NONE;
        }

        PyObject* SetEncoding(uint32_t settings, PyObject *null, PyObject *delimiter) {
            if (null != NULL && !PyStr_Check(delimiter)) {
                PyErr_SetString(PyExc_TypeError, "Delimiter must be string");
                return NULL;
            }
            if (null != NULL && !(PyStr_Check(null) || null == Py_None)) {
                PyErr_SetString(PyExc_TypeError, "Null must be string or NoneType");
                return NULL;
            }
            this->SetEncoding(settings);
            encoder_set_null(encoder, null);
            encoder_set_delimiter(encoder, delimiter);
            Py_RETURN_NONE;
        }

        void AddAttribute(TD_Attribute key, const char *value) {
            this->conn->AddAttribute(key, (char*)value);
        }

        void AddAttribute(TD_Attribute key, TD_IntValue value) {
            this->conn->AddAttribute(key, value);
        }

        PyObject* AddAttribute(PyObject *attrs) {
            if (!PyList_Check(attrs)) {
                PyErr_Format(GiraffezError, "Expected list but received '%s'", Py_TYPE(attrs)->tp_name);
                return NULL;
            }
            PyObject *obj;
            TD_Attribute key;
            PyObject *value;
            Py_ssize_t len, i;
            len = PyList_Size(attrs);
            for (i = 0; i < len; i++) {
                Py_RETURN_ERROR(obj = PyList_GetItem(attrs, i));
                if (!PyArg_ParseTuple(obj, "(iO)", &key, &value)) {
                    return NULL;
                }
                this->AddAttribute(key, value);
            }
            Py_RETURN_NONE;
        }

        PyObject* AddAttribute(TD_Attribute key, PyObject *value) {
            if PyLong_Check(value) {
                this->conn->AddAttribute(key, (int)PyLong_AsLong(value));
            } else if (PyStr_Check(value)) {
<<<<<<< HEAD
                this->conn->AddAttribute(key, PyUnicode_AsUTF8(value));
=======
                TConn::AddAttribute(key, (char*)PyUnicode_AsUTF8(value));
>>>>>>> cd1b955b
            } else {
                // TODO: err
            }
            Py_RETURN_NONE;
        }

        PyObject* ApplyRows() {
            if ((status = this->conn->ApplyRows()) >= TD_ERROR) {
                return this->HandleError();
            }
            Py_RETURN_NONE;
        }

        PyObject* Checkpoint() {
            char *data = NULL;
            TD_Length length = 0;
            if ((status = this->conn->Checkpoint(&data, &length)) != TD_END_METHOD) {
                return Py_BuildValue("i", status);
            }
            return PyBytes_FromStringAndSize(data, length);
        }

        PyObject* Columns() {
            if (encoder == NULL || encoder->Columns == NULL) {
                PyErr_Format(GiraffezError, "Columns not set");
                return NULL;
            }
            return giraffez_columns_to_pyobject(encoder->Columns);
        }

        PyObject* EndAcquisition() {
            status = 0;
            if ((status = this->conn->EndAcquisition()) >= TD_ERROR) {
                return this->HandleError();
            }
            Py_RETURN_NONE;
        }

        PyObject* GetBuffer() {
            unsigned char *data = NULL;
            int length;
            if ((int)this->conn->GetBuffer((char**)&data, (TD_Length*)&length) == TD_END_METHOD) {
                Py_RETURN_NONE;
            }
            return encoder->UnpackRowsFunc(encoder, &data, length);
        }

        PyObject* GetEvent(TD_EventType event_type, TD_Index index) {
            char *data = NULL;
            TD_Length length = 0;
            // TODO: check TD_Unavailable and raise different exception.  Necessary?
            if ((status = this->conn->GetEvent(event_type, &data, &length, index)) >= TD_ERROR) {
                return this->HandleError();
            }
            return PyBytes_FromStringAndSize(data, length);
        }

        PyObject* Initiate() {
            if ((status = this->conn->Initiate()) >= TD_ERROR) {
                return this->HandleError();
            }
            connected = true;
            Py_RETURN_NONE;
        }

        PyObject* PutRow(char *data, TD_Length length) {
            // TODO(chris): trace/debug output when environment variable is set
            if ((status = this->conn->PutRow(data, length)) != TD_SUCCESS) {
                return this->HandleError();
            }
            Py_RETURN_NONE;
        }

        PyObject* PutRow(PyObject *items) {
            uint16_t length = 0;
            // PackRowFunc advances the data pointer, save it as a separate variable
            unsigned char *data = this->row_buffer;
            if (encoder->PackRowFunc(encoder, items, &data, &length) == NULL) {
                return NULL;
            }
            status = 0;
            if ((status = this->conn->PutRow((char*)this->row_buffer, (TD_Length)length)) != TD_SUCCESS) {
                return this->HandleError();
            }
            Py_RETURN_NONE;
        }

        PyObject* Release(char *tbl_name) {
            TeradataErr *err = NULL;
            std::string query = "release mload " + std::string(tbl_name);
            if ((err = this->ExecuteCommand(query, false)) != NULL) {
                if (err->Code != TD_ERROR_CANNOT_RELEASE_MLOAD) {
                    return NULL;
                }
                PyErr_Clear();
                query = query + " in apply";
                if ((err = this->ExecuteCommand(query, false)) != NULL) {
                    return NULL;
                }
            }
            Py_RETURN_NONE;
        }

        PyObject* Terminate() {
            if (connected) {
                if ((status = this->conn->Terminate()) >= TD_ERROR) {
                    return this->HandleError();
                }
                connected = false;
            }
            Py_RETURN_NONE;
        }

        PyObject* HandleError() {
            if (status == TD_CALL_ENDACQ) {
                this->conn->EndAcquisition();
            }
            char *error_msg = NULL;
            TD_ErrorType error_type;
            this->conn->GetErrorInfo(&error_msg, &error_type);
            PyErr_Format(TeradataError, "%d: %s", status, error_msg);
            return NULL;
        }

        TeradataErr* ExecuteCommand(std::string query, bool prepare_only) {
            TeradataConnection *cmd;
            TeradataCursor *cursor;
            TeradataEncoder *e;
            e = encoder_new(NULL, ENCODER_SETTINGS_DEFAULT);
            cursor = cursor_new(strdup(query.c_str()));
            if (prepare_only) {
                cursor->req_proc_opt = 'P';
            }
            if ((cmd = teradata_connect(host, username, password)) == NULL) {
                goto error;
            }
            if (teradata_execute(cmd, e, cursor) == NULL) {
                goto error;
            }
            if (!prepare_only) {
                if (teradata_fetch_all(cmd, e, cursor) == NULL) {
                    goto error;
                }
            }
            if (teradata_close(cmd) == NULL) {
                goto error;
            }
            return NULL;
error:
            TeradataErr *err = NULL;
            if (cursor->err != NULL) {
                err = (TeradataErr*)malloc(sizeof(TeradataErr));
                *err = *cursor->err;
            }
            cursor_free(cursor);
            encoder_free(e);
            return err;
        }

        PyObject* Exists(const char *tbl_name) {
            TeradataErr *err = NULL;
            PyObject *ret;
            ret = Py_False;
            Py_INCREF(ret);
            std::string query = "show table " + std::string(tbl_name);
            if ((err = this->ExecuteCommand(query, false)) != NULL) {
                if (err->Code != TD_ERROR_OBJECT_NOT_EXIST) {
                    return NULL;
                }
                PyErr_Clear();
            }
            if (err->Code == TD_SUCCESS) {
                // TODO: ref correct?
                ret = Py_True;
            }
            return ret;
        }

        PyObject* DropTable(const char *tbl_name) {
            TeradataErr *err = NULL;
            std::string query = "drop table " + std::string(tbl_name);
            if ((err = this->ExecuteCommand(query, false)) != NULL) {
                return NULL;
            }
            Py_RETURN_NONE;
        }

        PyObject* SetQuery(const char *query) {
            TeradataConnection *cmd;
            TeradataCursor *cursor;
            encoder_clear(encoder);
            cursor = cursor_new(query);
            cursor->req_proc_opt = 'P';
            if ((cmd = teradata_connect(host, username, password)) == NULL) {
                goto error;
            }
            if (teradata_execute(cmd, encoder, cursor) == NULL) {
                goto error;
            }
            if (teradata_close(cmd) == NULL) {
                goto error;
            }
            this->AddAttribute(TD_SELECT_STMT, query);
            Py_RETURN_NONE;
error:
            cursor_free(cursor);
            return NULL;
        }

        PyObject* SetTable(char *tbl_name) {
            TeradataConnection *cmd;
            TeradataCursor *cursor;
            encoder_clear(encoder);
            table_name = std::string(tbl_name);
            cursor = cursor_new(strdup(("select top 1 * from " + table_name).c_str()));
            cursor->req_proc_opt = 'P';
            if ((cmd = teradata_connect(host, username, password)) == NULL) {
                goto error;
            }
            if (teradata_execute(cmd, encoder, cursor) == NULL) {
                goto error;
            }
            if (teradata_close(cmd) == NULL) {
                goto error;
            }
            this->conn->AddAttribute(TD_TARGET_TABLE, strdup(table_name.c_str()));
            this->conn->AddAttribute(TD_LOG_TABLE, strdup((table_name + "_log").c_str()));
            this->conn->AddArrayAttribute(TD_WORK_TABLE, 1, strdup((table_name + "_wt").c_str()), NULL);
            this->conn->AddArrayAttribute(TD_ERROR_TABLE_1, 1, strdup((table_name + "_e1").c_str()), NULL);
            this->conn->AddArrayAttribute(TD_ERROR_TABLE_2, 1, strdup((table_name + "_e2").c_str()), NULL);
            Py_RETURN_NONE;
error:
            cursor_free(cursor);
            return NULL;
        }

        PyObject* SetSchema(PyObject *column_list, DMLOption dml_option) {
            using namespace teradata::client::API;
            Schema *table_schema;
            DMLGroup *dml_group;
            TD_Index dml_group_index;
            GiraffeColumn *column;
            std::stringstream dml, column_names, safe_column_names;
            PyObject *column_name;
            GiraffeColumns *ncolumns;
            ncolumns = (GiraffeColumns*)malloc(sizeof(GiraffeColumns));
            size_t j;
            Py_ssize_t len, i;
            table_schema = new Schema((char*)"input");
            // TODO: either use this or SetInputSchema
            if (column_list == NULL || column_list == Py_None) {
                for (j=0; j<encoder->Columns->length; j++) {
                    column = &encoder->Columns->array[j];
                    table_schema->AddColumn(column->Name, (TD_DataType)column->TPTType, column->Length,
                        column->Precision, column->Scale);
                    column_names << "\"" << column->Name << "\",";
                    safe_column_names << ":" << column->SafeName << ",";
                }
            } else {
                columns_init(ncolumns, 0);
                len = PyList_Size(column_list);
                for (i = 0; i < len; i++) {
                    // TODO: check to ensure that the supplied value is valid as a
                    // a column
                    // TODO: should probably just improve with better abstraction
                    Py_RETURN_ERROR((column_name = PyList_GetItem(column_list, i)));
                    for (j=0; j<encoder->Columns->length; j++) {
                        column = &encoder->Columns->array[j];
                        if (compare_name(column->Name, PyUnicode_AsUTF8(column_name)) == 0) {
                            table_schema->AddColumn(column->Name, (TD_DataType)column->TPTType, column->Length,
                                column->Precision, column->Scale);
                            column_names << "\"" << column->Name << "\",";
                            safe_column_names << ":" << column->SafeName << ",";
                            columns_append(ncolumns, *column);
                        }
                    }
                }
                encoder->Columns = ncolumns;
            }
            // TODO: May not be necessary to specify the column names, since it
            // appears to pull that from what is added via AddColumn (possibly)
            dml << "insert into " << table_name << " ("
                << column_names.str().substr(0, column_names.str().size() - 1)
                << ") values ("
                << safe_column_names.str().substr(0, safe_column_names.str().size() - 1)
                << ");";
            //std::cerr << "DML: " << dml.str() << std::endl;
            this->conn->AddSchema(table_schema);
            //this->SetInputSchema(table_schema);
            delete table_schema;
            dml_group = new DMLGroup();
            dml_group->AddStatement(strdup(dml.str().c_str()));
            dml_group->AddDMLOption(dml_option);
            if ((status = this->conn->AddDMLGroup(dml_group, &dml_group_index)) >= TD_ERROR) {
                return this->HandleError();
            }
            delete dml_group;
            Py_RETURN_NONE;
        }
    };
}

#endif<|MERGE_RESOLUTION|>--- conflicted
+++ resolved
@@ -110,11 +110,7 @@
             if PyLong_Check(value) {
                 this->conn->AddAttribute(key, (int)PyLong_AsLong(value));
             } else if (PyStr_Check(value)) {
-<<<<<<< HEAD
-                this->conn->AddAttribute(key, PyUnicode_AsUTF8(value));
-=======
-                TConn::AddAttribute(key, (char*)PyUnicode_AsUTF8(value));
->>>>>>> cd1b955b
+                this->conn->AddAttribute(key, (char*)PyUnicode_AsUTF8(value));
             } else {
                 // TODO: err
             }
